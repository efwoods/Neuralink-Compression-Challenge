--- conflicted
+++ resolved
@@ -199,20 +199,12 @@
     return huffman_encoded_data
 
 
-<<<<<<< HEAD
-def process_huffman_encoded_file(args=None):
-=======
 def process_huffman_encoded_file(args):
->>>>>>> fe500a17
     """This is the driver function that processes a huffman encoded file
     format.
 
     Args:
-<<<<<<< HEAD
-        args: This is the list of arguments that include the compressed
-=======
         args (Sequence[str]): This is the list of arguments that include the compressed
->>>>>>> fe500a17
         and decompressed file paths. These arguments are parsed from the
         command line at runtime.
     """
@@ -220,37 +212,16 @@
     huffman_encoded_data = read_encoded_file(
         compressed_file_path=args.compressed_file_path
     )
-<<<<<<< HEAD
-=======
-
->>>>>>> fe500a17
     decoded_wav_bytes = huffman_decoding(huffman_encoded_data)
 
     # The sample rate of the data is known in advance.
     wavfile.write(
         filename=args.decompressed_file_path,
-<<<<<<< HEAD
-        sample_rate=19531,
-=======
         rate=19531,
->>>>>>> fe500a17
         data=np.frombuffer(decoded_wav_bytes, dtype=np.int16),
     )
 
 
-<<<<<<< HEAD
-def process_spike_detection_huffman_encoded_data(args=None):
-    """This is the driver function that processes a huffman encoded file
-    format that has been encoded in such a way as to only detect neural
-    spikes.
-
-    Args:
-        args: Thes are the parsed command line arguments. These
-            arguments contain the compressed and decompressed file
-            paths.
-    """
-
-=======
 def process_spike_detection_huffman_encoded_data(args):
     """This is the driver function that processes a huffman encoded file
     format that has been encoded in such a way as to only detect neural
@@ -262,7 +233,6 @@
             paths.
     """
 
->>>>>>> fe500a17
     huffman_encoded_data = read_encoded_file(
         compressed_file_path=args.compressed_file_path
     )
@@ -271,11 +241,7 @@
     sample_rate, amplitude_array = process_signal.decode_data(encoded_data)
     wavfile.write(
         filename=args.decompressed_file_path,
-<<<<<<< HEAD
-        sample_rate=sample_rate,
-=======
         rate=sample_rate,
->>>>>>> fe500a17
         data=amplitude_array,
     )
 
@@ -306,31 +272,17 @@
     line arguments.
 
     Returns:
-<<<<<<< HEAD
-        This function will return the parsed arguments from the command
-        line.
-=======
         This function will return the parser to parse arguments.
->>>>>>> fe500a17
     """
 
     parser = argparse.ArgumentParser()
     parser.add_argument(
-<<<<<<< HEAD
         "compressed_file_path",
         help="This is the compressed output file path. It is presumed to end this new file name with a '.brainwire' file extension. A sample file name is 'compressed_file.wav.brainwire.",
     )
     parser.add_argument(
         "decompressed_file_path",
         help="This is the absolute file path to the reconstructed raw neural data. This is used to name the output file along with the extension. A sample file extension is 'reconstructed_neural_data.wav.brainwire.copy'.",
-=======
-        "file_path",
-        help="This is the absolute file path to the raw neural data with a '.wav' file extension.",
-    )
-    parser.add_argument(
-        "compressed_file_path",
-        help="This is the compressed output file path. It is presumed to end this new file name with a '.brainwire' file extension.",
->>>>>>> fe500a17
     )
     parser.add_argument(
         "-q",
@@ -338,12 +290,6 @@
         action="store_true",
         help="This option will increase compression speed at the cost of compression size by exclusively implementing a huffman-encoding algorithm.",
     )
-<<<<<<< HEAD
-    args = parser.parse_args()
-
-    print("compressed_file_path: {}".format(args.compressed_file_path))
-    print("decompressed_file_path: {}".format(args.decompressed_file_path))
-=======
     return parser
 
 
@@ -360,19 +306,14 @@
     parser = initialize_argument_parser()
     args = parser.parse_args()
 
-    print("file: {}".format(args.file_path))
     print("compressed_file_path: {}".format(args.compressed_file_path))
->>>>>>> fe500a17
+    print("decompressed_file_path: {}".format(args.decompressed_file_path))
     return args
 
 
 def main():
     """This is the main driver logic of the decode function."""
-<<<<<<< HEAD
-    args = initialize_argument_parser()
-=======
     args = parse_arguments()
->>>>>>> fe500a17
     if args.quick:
         process_huffman_encoded_file(args=args)
     else:
