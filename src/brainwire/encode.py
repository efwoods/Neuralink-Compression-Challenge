#!/usr/bin/python3

import heapq
from scipy.io import wavfile
import pandas as pd
import numpy as np
from signal_processing_utilities import process_signal
import argparse
import time


class Node:
    """Purpose: The Node class is used to sort the freqencies of the
    hexadecimal values into a binary tree. The binary tree is
    then used to identify a binary mapping that uniquely
    represents each hexadecimal byte-pair. This is the atomic
    unit of the Huffman encoding technique.
    """

    def __init__(self, freq, data, left=None, right=None):
        self.freq = freq
        self.data = data
        self.left = left
        self.right = right
        self.code = ""

    def __lt__(self, nxt):
        return self.freq < nxt.freq


def create_node_mapping_dictionary(node, val="", node_mapping_dict={}):
    """Creates a mapping of unique binary strings to unique bytes of
           pairs of hexidecimal values found within the input wave file.

    Args:
        node (Node): This is a node of class Node. It is used to build
                     the binary tree.
        val (str, optional): This is the huffman code that is being
                             built into the unique representation of the
                             hexadecimal pair. Defaults to ''.
        node_mapping_dict (dict, optional): This is the dictionary that
                                          contains the mapping of
                                          hexadecimal values to unique
                                          binary string representations.
                                          Defaults to {}.

    Returns:
        bytes: This function returns the bytes of the wave file that was
               read.
    """
    # This creates the new value that will be assigned to the
    # hexadecimal byte pair that corresponds to the path that was chosen
    # in the created binary tree.
    newVal = val + str(node.code)
    # if node is not an edge node, traverse
    if node.left:
        create_node_mapping_dictionary(node.left, newVal, node_mapping_dict)
    if node.right:
        create_node_mapping_dictionary(node.right, newVal, node_mapping_dict)
    if not node.left and not node.right:
        node_mapping_dict[node.data] = newVal
        # print(f"{node.data} -> {newVal}")
    return node_mapping_dict


def determine_hex_freq(input_wav):
    """This function determines how frequent a hexadecimal pair of
        values occurs within a string of bytes.

    Args:
        input_wav (bytes): This is the string of bytes of the wav file
                           that was read into memory.

    Returns:
        sorted_hex_freq_dictionary: This function returns a dictionary
                                    of hexadecimal pairs which are
                                    mapped to frequency of occurence in
                                    the input wave file.
    """
    input_wav_hex = input_wav.hex()
    hex_freq_dictionary = {}
    for digit_position in range(0, len(input_wav.hex()), 2):
        current_hex_pair = (
            input_wav_hex[digit_position] + input_wav_hex[digit_position + 1]
        )
        try:
            hex_freq_dictionary[current_hex_pair] += 1
        except KeyError:
            hex_freq_dictionary[current_hex_pair] = 1
    sorted_hex_freq_dictionary = dict(
        sorted(hex_freq_dictionary.items(), key=lambda x: x[1])
    )
    return sorted_hex_freq_dictionary


def convertHexToBit(input_wav, node_mapping_dict):
    """This function uses a dictionary of node mappings to convert
            the hexadecimal representation of the of the input wave file
            to a string of bits. This representation is a compressed form
            of the hexadecimal representation of the input wave file.

    Args:
        input_wav (bytes): This is the path of the file to be read into
                            memory.
        node_mapping_dict (dict): This is the dictionary mapping bits to
                                the hexadecimal representation of the
                                input wav file.

    Returns:
        bit_string: This is the string of bits that will be written to
                    the output file.
        len_end_zero_padding: This is the number of zeroes that have been
                                padded onto the end of the bit string to
                                make a complete set of bytes.
    """
    hex_input_wav = input_wav.hex()
    bit_string = ""
    for index in range(0, len(hex_input_wav), 2):
        hex_pair = hex_input_wav[index] + hex_input_wav[index + 1]
        bit_string += node_mapping_dict[hex_pair]
    end_zero_padding = "0" * (8 - (len(bit_string) % 8))
    bit_string += end_zero_padding
    len_end_zero_padding = len(end_zero_padding)
    return bit_string, len_end_zero_padding


def create_byte_string(
    node_mapping_dict,
    bit_string,
    end_zero_padding,
    method_of_compression,
    unique_amplitudes_l=None,
):
    """This function writes the encoded outputfile.

    Args:
        node_mapping_dict (dict): This is the dictionary which maps each
                                    hexadecimal representation of the
                                    bytes of the input wave file to a
                                    string of bits whose length is
                                    dependent on frequency of the
                                    hexadecimal pair.
        bit_string (str): This is the string of bits that is
                            interpreted from the original input wave
                            file and parsed using the node_mapping_dict.
        end_zero_padding (str): This is the number of zeroes that are
                                padded to the end of the bit_string to
                                create a full set of bytes to be
                                written to the output data file.
        method_of_compression (str): This is an indicator of the method
                                        used to compress the data. This
                                        will be useful in intelligently
                                        decoding the data. Expected
                                        values are 'u', 'q', or 'n'
                                        where 'u' indicates a unique
                                        dictionary of amplitudes and
                                        huffman encoding was
                                        implemented, 'q' indicates the
                                        fastest method of compression
                                        (huffman encoding exclusively),
                                        and 'n' indicates encoding
                                        using the neural spike detection
                                        method. This is a single byte.
        unique_amplitudes_l (list): This is a list of integers each of
                                    which are unique amplitudes that are
                                    detected in the original data. The
                                    amplitudes are 16-bit signed
                                    integers. These values are only
                                    included when the
                                    method_of_compression is equal to
                                    'u' which indicates that the data
                                    was compressed using the
                                    encode_unique_amplitude_indices
                                    function before huffman encoding.
                                    This data is mandatory if
                                    method_of_compression is set to
                                    'u'. Otherwise, it is not used.
                                    Defaults to None.

    Returns:
        byte_string (bytes): This function returns a bytes object of the
                                compressed data.

    Notes:
        The encoding is the node_mapping_dictionary keys written as
        bytes, the run-length-encoded node_mapping_dictionary values
        written as bytes, the run-length-encoded lengths of the rle
        node_mapping_dictionary values written as bytes, the
        run-length-encoding of the node_mapping_dictionary value
        lengths, huffman encoded data as bytes, the indices of the start
        and end of each data portion as mentioned here, and the size in
        bytes of the indices. The last index of the indices array
        contains the value of the number of zeros that the encoded data
        is padded with. This is because the last index would be the
        length of the encoded data file, but this information can be
        interpreted otherwise.
    """
    if method_of_compression == "u":
        try:
            if unique_amplitudes_l.any():
                # Verify unique_amplitudes_l exists
                pass
        except Exception as e:
            error_string = (
                "Error unique_amplitudes_l does not exist "
                + "and method_of_compression_is_set to "
                + "'u'"
            )
            raise Exception(f"{error_string} : {e}")

    num_bytes = 1
    byteorder = "big"
    indices = []
    byte_string = b""
    node_mapping_dict_keys_list = list(node_mapping_dict.keys())
    node_mapping_dict_values_list = list(node_mapping_dict.values())

    # Node Mapping Dictionary Keys appended to byte_string:
    node_mapping_dict_keys_list_byte_string_l = [
        bytes(node_mapping_dict_keys_list[index], encoding="utf-8")
        for index in range(len(node_mapping_dict_keys_list))
    ]

    for key_value in node_mapping_dict_keys_list_byte_string_l:
        byte_string += key_value

    # Node Mapping Dictionary Keys: indices[0]
    indices.append(len(byte_string))

    # Node Mapping Dictionary Values appended to byte_string:
    node_mapping_dict_values_list_byte_string_l = [
        bytes(node_mapping_dict_values_list[index], encoding="utf-8")
        for index in range(len(node_mapping_dict_values_list))
    ]

    node_mapping_dict_values_byte_string = b""
    for value_bytes in node_mapping_dict_values_list_byte_string_l:
        node_mapping_dict_values_byte_string += value_bytes

    (
        rle_compressed_node_mapping_dictionary_values_bytes,
        rle_locations_compressed_byte_string,
    ) = process_signal.rle_bit_compression(
        byte_string=node_mapping_dict_values_byte_string
    )

    byte_string += rle_compressed_node_mapping_dictionary_values_bytes

    # Node Mapping Dictionary Values (rle_compressed): indices[1]
    indices.append(len(byte_string))

    # Node Mapping Dictionary Values RLE Compressed Indices (rle_compressed): indices[2]
    byte_string += rle_locations_compressed_byte_string
    indices.append(len(byte_string))

    # Run-Length-Encoding the node mapping dictionary value lengths
    node_mapping_dict_values_indices_length_list = [
        len(node_mapping_dict_values_list[index])
        for index in range(len(node_mapping_dict_values_list))
    ]
    # This information is non-binary ∴ encode_rle is used as encoding.
    # node_mapping_dict_values_indices_length_list_compresed has a known
    # format index pair of "value, frequency" for each "index, index+1"
    # within the array.
    node_mapping_dict_values_indices_length_list_compresed, rle_locations = (
        process_signal.encode_rle(node_mapping_dict_values_indices_length_list)
    )

    node_mapping_dict_values_indices_length_compressed_byte_string_l = [
        node_mapping_dict_values_indices_length_list_compresed[index].to_bytes(
            1, byteorder="big"
        )
        for index in range(len(node_mapping_dict_values_indices_length_list_compresed))
    ]

    for byte in node_mapping_dict_values_indices_length_compressed_byte_string_l:
        byte_string += byte

    # Node Mapping Dictionary Values Indices
    #   (rle_compressed via encode_rle): indices[3]
    indices.append(len(byte_string))

    for index in range(0, len(bit_string), 8):
        byte_to_write = bit_string[index : index + 8]
        int_of_byte_to_write = int(byte_to_write, base=2)
        byte_string += int_of_byte_to_write.to_bytes(num_bytes, byteorder)

    # This is the length of the huffman encoded string of bits stored as
    # rle bytes: indices[4]
    indices.append(len(byte_string))

    if method_of_compression == "u":
        # This is the length of the unique_amplitudes_l
        # This only exists when the methods_of_compression are set to 'u'.
        # unique_amplitudes_l: indices[5]
        byte_string += unique_amplitudes_l.tobytes()
        indices.append(len(byte_string))

    # This is the number of zeros that have been padded to the
    # penultimate byte_string index in order to make it equal to a byte.
    # end_zero_padding: indices[5] (ultimate location: always the last index)
    # (indices[6] when methods_of_compression is set to 'u')
    indices.append(end_zero_padding)

    bytes_indices_list = [index.to_bytes(4, "big") for index in indices]
    for byte in bytes_indices_list:
        byte_string += byte
    bytes_indices_size = 4 * len(bytes_indices_list)

    # The line of code below is presuming the
    # "bytes_indices_size" is < 256
    byte_string += bytes_indices_size.to_bytes(2, byteorder=byteorder)
    byte_string += bytes(method_of_compression, encoding="utf-8")
    return byte_string


def huffman_encoding(
    input_data: np.ndarray,
):
    """Main method to drive the encoding operation implementing huffman
    encoding.

    Args:
        input_data (np.ndarray): This is the input wave file
                                           as a numpy array. If this
                                           input is given, the data will
                                           be converted to bytes.

    Returns:
        node_mapping_dict (dict): This is the dictionary containing
                                hexadecimal keys and their corresponding
                                binary string values.
        bit_string (str): This is the string of bits that represent the
                         huffman encoded data.
        end_zero_padding (int): This is the integer that indicates how
                              many zeros have been added to the bit
                              string to make the length evenly divisible
                              by eight such that each eight bits may be
                              converted into individual bytes.
    """

    sorted_hex_freq_dict = determine_hex_freq(
        input_data if type(input_data) == bytes else input_data.tobytes()
    )
    hex_freq_values = list(sorted_hex_freq_dict.values())
    hex_freq_keys = list(sorted_hex_freq_dict.keys())

    # Create a list of nodes
    nodes = []
    for item in range(len(hex_freq_keys)):
        heapq.heappush(nodes, Node(hex_freq_values[item], hex_freq_keys[item]))

    # Build the node tree
    while len(nodes) > 1:
        left = heapq.heappop(nodes)
        right = heapq.heappop(nodes)
        left.code = 0
        right.code = 1
        newNode = Node(
            left.freq + right.freq, left.data + right.data, left=left, right=right
        )
        heapq.heappush(nodes, newNode)
    node_mapping_dict = create_node_mapping_dictionary(
        nodes[0], val="", node_mapping_dict={}
    )

    # The hexadecimal representation of the bytes of the input wave file
    # is converted to a string of bits to write
    bit_string, end_zero_padding = convertHexToBit(
        input_data if type(input_data) == bytes else input_data.tobytes(),
        node_mapping_dict,
    )

    return node_mapping_dict, bit_string, end_zero_padding


def create_huffman_encoded_file(input_wav):
    """This driver function will read the data before huffman encoding
    the data and writing the resulting string of bytes to a file.

    Args:
        input_wav (list): This is the array of integers which represent
                            the amplitudes of the raw neural data.

    Returns:
        byte_string (bytes): This is the string of bytes that represent
                                the compressed version of the raw neural
                                data.
    """
    node_mapping_dict, bit_string, end_zero_padding = huffman_encoding(
        input_data=input_wav
    )
    byte_string = create_byte_string(
        node_mapping_dict, bit_string, end_zero_padding, method_of_compression="q"
    )
    return byte_string


def implement_spike_detection_module_and_huffman_encode_file(sample_rate, input_wav):
    """This driver function will preprocess the data, detect neural
    spikes, create an object containing only the detected spikes,
    convert this object to a string of bytes, huffman encode those
    bytes, and return the string of bytes.

    Args:
        sample_rate (int): This is the sample rate of the input wave
                            file.
        input_wav (list): This is the array of integers which represent
                            the amplitudes of the raw neural data.

    Returns:
        byte_string (bytes): This is the string of bytes that represent
                                the compressed version of the raw neural
                                data.
    """

    # Preprocess Data & Detect Spikes
    filtered_data_bandpass = process_signal.preprocess_signal(
        raw_neural_signal=input_wav, sample_rate=sample_rate
    )
    spike_train_time_index_list = process_signal.detect_neural_spikes(
        filtered_data_bandpass
    )
    encoded_data = process_signal.create_encoded_data(
        sample_rate=sample_rate,
        number_of_samples=len(filtered_data_bandpass),
        spike_train_time_index_list=spike_train_time_index_list,
        neural_data=filtered_data_bandpass,
    )

    encoded_data_byte_string = process_signal.convert_encoded_data_to_byte_string(
        encoded_data
    )

    node_mapping_dict, bit_string, end_zero_padding = huffman_encoding(
        input_data=encoded_data_byte_string,
    )

    byte_string = create_byte_string(
        node_mapping_dict, bit_string, end_zero_padding, method_of_compression="n"
    )

    return byte_string


def encode_using_amplitude_indices(data):
    """This function will identify the number of unique amplitudes in
    the data. It will leverage this information to interpolate the
    amplitudes of the data as indices among the unique amplitudes list.
    This allows for the data to be compressed as each amplitude may be
    written as a single unsigned byte rather than a 16-bit signed
    integer. This approximately reduces the file size by half in less
    time than the neural spike detection module. This algorithm is only
    useful when the number of unique amplitudes is less than 256.
    Otherwise, the number of bits needed to represent the indices is
    greater than the number of bits needed to represent the original
    amplitudes.

    Args:
        data (numpy.ndarray): This is the array of amplitudes to be
                                compressed.

    Returns:
        unique_amplitudes_l (list): This is an array containing all the
                                    unique amplitudes in the original
                                    data.
        indices_unit8 (list): These are the amplitudes of the original
                                data interpolated as indicies in the
                                unique_amplitudes_l.
    """
<<<<<<< HEAD
    data_df = pd.DataFrame(data)
    data_df.columns = ["Amplitude"]

    unique_amplitudes = pd.DataFrame(np.unique(data_df))
    unique_amplitudes_index_l = []

    # Optimizing algorithm for speed:
    start_time = time.time_ns()
    for index in range(0, len(data_df)):
        unique_amplitudes_index_l.append(
            unique_amplitudes.index[
                unique_amplitudes[0] == data_df["Amplitude"][index]
            ][0]
        )
    stop_time = time.time_ns()
    process_signal.print_time_each_function_takes_to_complete_processing(
        start_time, stop_time, executed_line="creating unique_amplitudes_index_l"
    )

    data_df["unique_amplitudes_index_l"] = np.array(unique_amplitudes_index_l)
    indices_uint8 = np.array(
        data_df["unique_amplitudes_index_l"].values, dtype=np.uint8
    )
    unique_amplitudes_l = unique_amplitudes[0].values
=======
    data_l = data.tolist()
    unique_amplitudes = np.unique(data_l).tolist()

    indices_uint8 = np.array(
        [unique_amplitudes.index(value) for value in data_l], dtype=np.uint8
    )

    unique_amplitudes_l = np.array(unique_amplitudes, dtype=np.int16)
>>>>>>> 2fafbee0

    node_mapping_dict, bit_string, end_zero_padding = huffman_encoding(
        input_data=indices_uint8
    )

    byte_string = create_byte_string(
        node_mapping_dict,
        bit_string,
        end_zero_padding,
        method_of_compression="u",
        unique_amplitudes_l=unique_amplitudes_l,
    )

    return byte_string


def compress(
    file: str = None,
    sample_rate: int = None,
    input_wav: list = None,
    quick: bool = None,
):
    """This function accepts a file path to compress. It will read data,
    preprocess the data, detect neural spikes, create an object
    containing only the detected spikes, convert this object to a string
    of bytes, huffman encode those bytes, and return a bytes object
    containing the compressed data. Using the file name & the quick
    option are acceptable input parameters.

    Args:
        file (str): This is the path to the file to be compressed.
                    Either this value is present or sample_rate, data,
                    and quick are present. Defaults to None.
        sample_rate (int): This is the rate at which the data was
                            sampled. Defaults to None.
        data (list): This is the list of amplitudes to compress.
        quick (bool): This is the enabler variable that will allow the
                        data to be either compressed strictly using
                        huffman encoding (the fastest method) or to
                        compress with the maximum level of compression.
                        Defaults to None.
    """

    if file:
        sample_rate, input_wav = wavfile.read(file)
    else:
        try:
            if sample_rate is not None and input_wav is not None:
                # Verify that sample_rate & data are present if
                # file is not.
                pass
        except Exception as e:
            print("Error: compress requires either file to be ", end="")
            print("defined or sample_rate and data ", end="")
            print("to be defined.")
            print(f"\n{e}")
    if not quick:
        if len(np.unique(input_wav)) < 256:
            # implement unique dictionary and huffman encode for maximum
            # compression in the shortest period of time.
            method_of_compression = "u"
            byte_string = encode_using_amplitude_indices(data=input_wav)
        else:
            # perform neural spike detection as a means of compression.
            method_of_compression = "n"
            filtered_data_bandpass = process_signal.preprocess_signal(
                raw_neural_signal=input_wav, sample_rate=sample_rate
            )
            spike_train_time_index_list = process_signal.detect_neural_spikes(
                filtered_data_bandpass
            )
            encoded_data = process_signal.create_encoded_data(
                sample_rate=sample_rate,
                number_of_samples=len(filtered_data_bandpass),
                spike_train_time_index_list=spike_train_time_index_list,
                neural_data=filtered_data_bandpass,
            )
            encoded_data_byte_string = (
                process_signal.convert_encoded_data_to_byte_string(encoded_data)
            )
            input_data = encoded_data_byte_string
    else:
        method_of_compression = "q"
        input_data = input_wav

    if method_of_compression != "u":
        node_mapping_dict, bit_string, end_zero_padding = huffman_encoding(
            input_data=input_data
        )

        byte_string = create_byte_string(
            node_mapping_dict,
            bit_string,
            end_zero_padding,
            method_of_compression=method_of_compression,
        )

    return byte_string


def initialize_argument_parser():
    """This function will initialize the argument parser with command
    line arguments.

    Returns:
        This function will return the parser to parse arguments.
    """

    parser = argparse.ArgumentParser()
    parser.add_argument(
        "file_path",
        help=(
            "This is the absolute file path to the raw neural data "
            + "with a '.wav' file extension.",
        ),
    )
    parser.add_argument(
        "compressed_file_path",
        help=(
            "This is the compressed output file path. It is "
            + "presumed to end this new file name with a "
            + "'.brainwire' file extension.",
        ),
    )
    parser.add_argument(
        "-q",
        "--quick",
        action="store_true",
        help=(
            "This option will increase compression speed at the "
            + "cost of compression size by exclusively implementing a "
            + "huffman-encoding algorithm.",
        ),
    )
    parser.add_argument(
        "-m",
        "--method_of_compression",
        choices=["u", "q", "n"],
        help=(
            "Used to select the method of compression. Explicitly "
            + "selecting the method of compression overrides the quick "
            + "argument. 'u' indicates using a list of unique amplitudes "
            + "to interpret the each sample amplitude as an one of these "
            + "indices. In this method, there are expected to be less than "
            + "256 unique amplitudes such that each interpreted amplitude "
            + "can be expressed as a single byte of information. After "
            + "this process, huffman encoding is implemented to increase "
            + "the compression ratio. 'q' will exclusively use huffman "
            + "encoding as a means of compression. This has been "
            + "determined to be the fastest method of compression. 'n' "
            + "will implement the neural spike detection method in order "
            + "to compress the data.",
        ),
    )

    parser.add_argument(
        "-v",
        "--verbose",
        action="store_true",
        help=(
            "This will print metrics to the console upon completion "
            + "of the compression. These metrics include time to "
            + "compress and percent of compression relative to the "
            + "original file size.",
        ),
    )

    return parser


def parse_arguments():
    """This function will parse arguments and print the file paths of
    the parsed arguments.

    Args:
        parser (ArgumentParser): This is the initialized argument parser.

    Returns:
        args (str): This is the sequence of the string of arguments.
    """
    parser = initialize_argument_parser()
    args = parser.parse_args()

    print("file: {}".format(args.file_path))
    print("compressed_file_path: {}".format(args.compressed_file_path))
    return args


def main(args):
    """This is the main driver of the code."""

    if args.verbose:
        start_time = time.time_ns()
        if args.method_of_compression:
            if args.method_of_compression == "u":
                executed_line = "encode_using_amplitude_indices"
            elif args.method_of_compression == "q":
                executed_line = "create_huffman_encoded_file"
            else:
                executed_line = (
                    "implement_spike_detection_module_and_huffman_encode_file"
                )
        else:
            if args.quick:
                executed_line = "create_huffman_encoded_file"
            else:
                executed_line = (
                    "implement_spike_detection_module_and_huffman_encode_file"
                )

    # Read Data
    sample_rate, input_wav = wavfile.read(filename=args.file_path)
    if args.method_of_compression:
        if args.method_of_compression == "u":
            # encode using unique dictionary list and huffman encode.
            byte_string = encode_using_amplitude_indices(data=input_wav)

        elif args.method_of_compression == "q":
            # encode using huffman encoding exclusively.
            byte_string = create_huffman_encoded_file(input_wav)
        else:
            # encode using the neural spike detection module.
            byte_string = implement_spike_detection_module_and_huffman_encode_file(
                sample_rate, input_wav
            )
    else:
        if args.quick:
            byte_string = create_huffman_encoded_file(input_wav)
        else:
            if len(np.unique(input_wav)) < 256:
                # method of compression = u
                byte_string = encode_using_amplitude_indices(data=input_wav)
            else:
                byte_string = implement_spike_detection_module_and_huffman_encode_file(
                    sample_rate, input_wav
                )

    process_signal.write_file_bytes(
        file_path=args.compressed_file_path, data_bytes=byte_string
    )
    if args.verbose:
        stop_time = time.time_ns()
        process_signal.print_time_each_function_takes_to_complete_processing(
            start_time=start_time,
            stop_time=stop_time,
            executed_line=executed_line,
        )
        process_signal.print_size_of_file_compression(
            file_path=args.file_path, compressed_file_path=args.compressed_file_path
        )


if __name__ == "__main__":
    args = parse_arguments()
    main(args)<|MERGE_RESOLUTION|>--- conflicted
+++ resolved
@@ -468,32 +468,6 @@
                                 data interpolated as indicies in the
                                 unique_amplitudes_l.
     """
-<<<<<<< HEAD
-    data_df = pd.DataFrame(data)
-    data_df.columns = ["Amplitude"]
-
-    unique_amplitudes = pd.DataFrame(np.unique(data_df))
-    unique_amplitudes_index_l = []
-
-    # Optimizing algorithm for speed:
-    start_time = time.time_ns()
-    for index in range(0, len(data_df)):
-        unique_amplitudes_index_l.append(
-            unique_amplitudes.index[
-                unique_amplitudes[0] == data_df["Amplitude"][index]
-            ][0]
-        )
-    stop_time = time.time_ns()
-    process_signal.print_time_each_function_takes_to_complete_processing(
-        start_time, stop_time, executed_line="creating unique_amplitudes_index_l"
-    )
-
-    data_df["unique_amplitudes_index_l"] = np.array(unique_amplitudes_index_l)
-    indices_uint8 = np.array(
-        data_df["unique_amplitudes_index_l"].values, dtype=np.uint8
-    )
-    unique_amplitudes_l = unique_amplitudes[0].values
-=======
     data_l = data.tolist()
     unique_amplitudes = np.unique(data_l).tolist()
 
@@ -502,7 +476,6 @@
     )
 
     unique_amplitudes_l = np.array(unique_amplitudes, dtype=np.int16)
->>>>>>> 2fafbee0
 
     node_mapping_dict, bit_string, end_zero_padding = huffman_encoding(
         input_data=indices_uint8
